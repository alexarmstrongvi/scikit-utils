
# Standard library
from typing import Iterable

# 3rd party
from matplotlib.figure import Figure
import numpy as np
import pandas as pd
from sklearn import calibration, inspection, metrics, model_selection
from sklearn.utils.validation import _check_pos_label_consistency


################################################################################
def plot_confusion_matrix(
    y_true       : pd.Series,
    y_pred       : pd.DataFrame,
    is_test_data : pd.DataFrame,
    display_kw   : dict | None = None,
<<<<<<< HEAD
) -> dict[str, Figure]:
    assert len(y_true) == len(y_pred) == len(is_test_data)
    kwargs = display_kw or {}
    figures = {}
    iterable = []
=======
) -> Iterable[tuple[str, Figure]]:
    kwargs = display_kw or {}

>>>>>>> 98e53ac5
    if 'split' in y_pred.index.names:
        iterable = [('combined_splits', (y_true, y_pred['predict']))]
    elif 'split' in y_pred.columns.names:
        splits = y_pred.columns.get_level_values('split').unique()
        iterable = []
        for split in splits:
            filt = is_test_data[split]
            y_true_split = y_true.loc[filt]
            y_pred_split = y_pred.loc[filt, (split, 'predict')]
            iterable.append((split, (y_true_split, y_pred_split)))

    for name, (y_true, y_pred) in iterable:
        disp = metrics.ConfusionMatrixDisplay.from_predictions(y_true, y_pred, **kwargs)
        ax = disp.ax_
        ax.set_title(f'Confusion matrix [{name}]')
        yield (name, disp.figure_)

def plot_roc_curve(
    y_true       : pd.Series,
    y_pred       : pd.DataFrame,
    is_test_data : pd.DataFrame,
    pos_label    : int | str | None = None,
    display_kw   : dict | None = None,
    # TODO: Update to return generator like plot_confusion_matrix
) -> dict[str, Figure]:
    kwargs = display_kw or {}
    pos_label = _check_pos_label_consistency(pos_label, y_true)
    prob_col = f'prob({pos_label})'
    assert len(y_true) == len(y_pred) == len(is_test_data)

    figures = {}
    if 'split' in y_pred.columns.names:
        splits = y_pred.columns.get_level_values('split').unique()
        iterable = []
        for split in splits:
            filt = is_test_data[split]
            y_true_split = y_true.loc[filt]
            y_pred_split = y_pred.loc[filt, (split, prob_col)]
            iterable.append((split, (y_true_split, y_pred_split)))
    else:
        iterable = [('combined_splits', (y_true, y_pred[prob_col]))]

    # TODO: Decide how to plot multiple ROC curves for each split: Overlay in a
    # single plot or separate plots? How to set title and filename?
    for name, (y_true, y_pred) in iterable:
        disp = metrics.RocCurveDisplay.from_predictions(y_true, y_pred, pos_label=pos_label, **kwargs)
        ax = disp.ax_
        ax.set_title(f'ROC Curve [{name}]')
        figures[name] = disp.figure_

    return figures

def plot_partial_dependence(
    estimators   : pd.Series,
    X            : pd.DataFrame,
    cfg          : dict,
    random_state : np.random.RandomState,
):
    features = cfg.pop('features', X.columns)
    for name, est in estimators.items():
        disp = inspection.PartialDependenceDisplay.from_estimator(
            est,
            X,
            features,
            random_state=random_state,
            **cfg
        )
        yield name, disp.figure_<|MERGE_RESOLUTION|>--- conflicted
+++ resolved
@@ -16,17 +16,11 @@
     y_pred       : pd.DataFrame,
     is_test_data : pd.DataFrame,
     display_kw   : dict | None = None,
-<<<<<<< HEAD
-) -> dict[str, Figure]:
+) -> Iterable[tuple[str, Figure]]:
     assert len(y_true) == len(y_pred) == len(is_test_data)
     kwargs = display_kw or {}
     figures = {}
     iterable = []
-=======
-) -> Iterable[tuple[str, Figure]]:
-    kwargs = display_kw or {}
-
->>>>>>> 98e53ac5
     if 'split' in y_pred.index.names:
         iterable = [('combined_splits', (y_true, y_pred['predict']))]
     elif 'split' in y_pred.columns.names:
