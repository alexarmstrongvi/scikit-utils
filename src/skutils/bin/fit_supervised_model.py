--- conflicted
+++ resolved
@@ -16,11 +16,8 @@
 from pandas import DataFrame, Series
 from sklearn.base import BaseEstimator, is_classifier
 from sklearn.model_selection import GridSearchCV, cross_validate
-<<<<<<< HEAD
 from sklearn.utils.validation import _check_pos_label_consistency
-=======
 from tensorboardX import SummaryWriter
->>>>>>> 98e53ac5
 import yaml
 
 # 1st party
@@ -106,6 +103,8 @@
     X, y, groups = preprocess_data(data, **cfg['preprocess'])
     feature_names = X.columns.tolist()
 
+    if cfg_return['return_X'] and n_outputs == 1:
+        return {'X' : X}
     if cfg_return['return_y_true'] and n_outputs == 1:
         return {'y_true' : y}
 
@@ -349,13 +348,10 @@
     ext_model  = ocfg['model_format']
     cfg_save = ocfg['toggles']
 
-<<<<<<< HEAD
-=======
     # TODO: Enable saving results with Tensorboard
     tb_writer = None
     if ocfg['tensorboard']:
         tb_writer = SummaryWriter(logdir=ocfg['path'])
->>>>>>> 98e53ac5
 
     if cfg_save['save_test_scores'] or cfg_save['save_train_scores']:
         assert 'fits' in results
@@ -404,19 +400,16 @@
 ) -> None:
     ext          = ocfg['image_format']
     cfg_save     = ocfg['toggles']
-<<<<<<< HEAD
     y_true       = results.get('y_true')
     y_pred       = results.get('y_pred')
     is_test_data = results.get('is_test_data')
-    odir.mkdir()
-=======
+
     if ocfg['tensorboard']:
-        tb_writer = SummaryWriter(logdir=Path(ocfg['path'], 'tensorboard'))
+        tb_writer = SummaryWriter(logdir=ocfg['path'])
     else:
         tb_writer = None
         odir = Path(ocfg['path'])/'visualization'
         odir.mkdir()
->>>>>>> 98e53ac5
 
     # No guarantee y_true and is_test_data have the same entries as y_pred so
     # get an index that can be used to select the corresponding entries when
@@ -431,41 +424,10 @@
 
     # Classifier predict
     if cfg_save['save_confusion_matrix_plot']:
-<<<<<<< HEAD
-        assert (
-            y_true is not None
-            and y_pred is not None
-            and is_test_data is not None
-            and isinstance(y_true, pd.Series)
-        )
         figures = plot.plot_confusion_matrix(
             y_true.loc[pred_index],
             y_pred,
             is_test_data.loc[pred_index],
-            cfg['ConfusionMatrixDisplay']
-        )
-        for split, fig in figures.items():
-            opath = odir / f'confusion_matrix_{split}.{ext}'
-            fig.savefig(opath, format=ext)
-            log.info('Confusion matrix plot saved: %s', opath)
-
-    # Classifier prob
-    if cfg_save['save_roc_curve_plot']:
-        assert (
-            y_true is not None
-            and y_pred is not None
-            and is_test_data is not None
-            and isinstance(y_true, pd.Series)
-        )
-        figures = plot.plot_roc_curve(
-            y_true.loc[pred_index],
-            y_pred,
-            is_test_data.loc[pred_index],
-=======
-        figures = plot.plot_confusion_matrix(
-            results['y_true'],
-            results['y_pred'],
-            results['is_test_data'],
             cfg['ConfusionMatrixDisplay']
         )
         for split, fig in figures:
@@ -481,10 +443,9 @@
     # Classifier prob
     if cfg_save['save_roc_curve_plot']:
         figures = plot.plot_roc_curve(
-            results['y_true'],
-            results['y_pred'],
-            results['is_test_data'],
->>>>>>> 98e53ac5
+            y_true.loc[pred_index],
+            y_pred,
+            is_test_data.loc[pred_index],
             pos_label,
             cfg['RocCurveDisplay']
         )
@@ -499,16 +460,16 @@
                 log.info('ROC curve plot saved: %s', opath)
     # if cfg_save['save_det_curve']:
     #     fig, ax = plot_det_curve()
-    #     metrics.DetCurveDisplay.from_predictions(results['y_true'], results['y_pred'])
+    #     metrics.DetCurveDisplay.from_predictions(y_true, y_pred)
     # if cfg_save['save_precision_recall_curve']:
     #     fig, ax = plot_precision_recall_curve()
-    #     metrics.PrecisionRecallDisplay.from_predictions(results['y_true'], results['y_pred'])
+    #     metrics.PrecisionRecallDisplay.from_predictions(y_true, y_pred)
     # if cfg_save['save_calibration_plot']:
     #     calibration.CalibrationDisplay(prob_true, prob_pred, y_prob, estimator_name=estimator_name, pos_label=pos_label)
 
     # # Regression predict
     # if cfg_save['save_prediction_error']:
-    #     metrics.PredictionErrorDisplay.from_predictions(results['y_true'], results['y_pred'])
+    #     metrics.PredictionErrorDisplay.from_predictions(y_true, y_pred)
     if cfg_save['save_partial_dependence_plot']:
         figures = plot.plot_partial_dependence(
             estimators = results['fits']['estimator'],
