# Path to training data in a format accepted by pandas (e.g. read_csv, read_hdf)
input:
<<<<<<< HEAD
  path : null
  # TODO: data, model, predictions, is_test_data

outputs:
  # Output directory for saving outputs
  path : null
  # Overwrite output directory if it exists. Otherwise, ask user for input.
  overwrite : False
  # Create timestamp sub-directory in `path` for saving outputs instead of
  # saving directly to `path`.
  create_subdir : False
  # Output toggles
  save_test_scores         : true
  save_train_scores        : false
  save_estimators          : false
  save_test_predictions    : false
  save_train_predictions   : false
  save_indices             : false
  save_feature_importances : false
  # TODO: visualization outputs
  # save_confusion_matrix_plot : True
  # save_roc_plot : True
  # save_prob_plot: False
  # save_feature_plots: False

logging: null
=======
    path : null

outputs:
    # Path to directory for saving all outputs
    path : null
    # Save all outputs in a timestamped subdirectory of `path`
    timestamp_subdir : false
    # Overwrite
    overwrite : false
    # Toggles for each output
    save_input_configs       : false
    save_final_config        : true
    save_git_diff            : false
    save_test_scores         : true
    save_train_scores        : false
    save_estimators          : false
    save_test_predictions    : false
    save_train_predictions   : false
    save_indices             : false
    save_feature_importances : false
>>>>>>> 1e97be48

random_seed: 0

preprocess:
<<<<<<< HEAD
  features   : null
  target     : target
  index      : null # passed to DataFrame.set_index(index)
  target_map : null # passed to DataFrame[target].map(target_map)
  astype     : null # passed to DataFrame.astype(astype)
=======
    features: null
    target  : target
    index   : null
    # TODO: positive_class : null
>>>>>>> 1e97be48

model_selector: null

train_test_iterator:
    # Option 1)
    name: train_test_split
    # Option 2) sklearn CrossValidator on all data
    # name: KFold
    # n_splits: 5
    # Option 3) KFold on train set + evaluation
    # Option 4) Custom
    # name: skutils.train_test_iterators.AblationSplit
    # kfold_cv:
    #   name:

    # TODO: Option X) GridSearchCV on train set + evaluation of best model on test set

train_on_all : false

# Names for splits used in DataFrame columns. 'null' results in simple
# enumeration.
split_names: null

# Collapse predictions for each split into a single column (a.k.a.
# pd.DataFrame.stack) if possible. The common use case would be stacking
# predictions on test folds during cross validation into a single column of
# predictions given that the test folds partition the data. If test sets overlap
# across splits or training predictions are saved out alongside test
# predictions, then stacking is not possible as there are multiple predictions
# per row. In that case, this option is ignored.
stack_split_predictions: true


# TODO: Allow user to specify multiple estimators as a list or even "all Classifiers"
estimator: null

fit:
<<<<<<< HEAD
  # return_* keywords determined by save_* parameters in outputs section so no
  # need to manually set them here
  scoring:
  - accuracy
  # - neg_log_loss

visualization:
  image_ext: .png
  roc:
    # TODO: simplify roc curve plotting functions
    facet_grid: null # kwargs for seaborn.facetgrid
    facet_grid_roc: null # kwargs for _facetgrid_plot_roc_curve
    bootstrap: null # kwargs for roc.bootstrap
    curve: null # kwargs for plot_roc_curve
    scaling:
      tp_count : null
      fp_count : null
  # TODO: Add other sklearn supported visualizations: confusion matrix, learning
  # curve, etc.
=======
    # return_* keywords determined by save_* parameters in outputs section so no
    # need to manually set them here
    scoring: null
    # - accuracy
    # - neg_log_loss

logging:
    # kwargs for logging.basicConfig()
    format : '%(levelname)8s | %(module)s :: %(message)s'
    level: INFO
    force: True
    filename : null #run.log
    filemode : w
    # kwargs for logging.dictConfig
    # dict_config: null
    #   Add below to temporarily change properties of a specific logger
    #   disable_existing_loggers: False
    #   loggers:
    #     skutils.prediction:
    #       level : 'DEBUG'
>>>>>>> 1e97be48
<|MERGE_RESOLUTION|>--- conflicted
+++ resolved
@@ -1,6 +1,5 @@
 # Path to training data in a format accepted by pandas (e.g. read_csv, read_hdf)
 input:
-<<<<<<< HEAD
   path : null
   # TODO: data, model, predictions, is_test_data
 
@@ -26,45 +25,16 @@
   # save_prob_plot: False
   # save_feature_plots: False
 
-logging: null
-=======
-    path : null
-
-outputs:
-    # Path to directory for saving all outputs
-    path : null
-    # Save all outputs in a timestamped subdirectory of `path`
-    timestamp_subdir : false
-    # Overwrite
-    overwrite : false
-    # Toggles for each output
-    save_input_configs       : false
-    save_final_config        : true
-    save_git_diff            : false
-    save_test_scores         : true
-    save_train_scores        : false
-    save_estimators          : false
-    save_test_predictions    : false
-    save_train_predictions   : false
-    save_indices             : false
-    save_feature_importances : false
->>>>>>> 1e97be48
 
 random_seed: 0
 
 preprocess:
-<<<<<<< HEAD
-  features   : null
-  target     : target
-  index      : null # passed to DataFrame.set_index(index)
-  target_map : null # passed to DataFrame[target].map(target_map)
-  astype     : null # passed to DataFrame.astype(astype)
-=======
-    features: null
-    target  : target
-    index   : null
+    features   : null   # X = df[features]
+    target     : target # y = df[target]
+    index      : null   # df.set_index(index)
+    target_map : null   # df[target] = df[target].map(target_map)
+    astype     : null   # df = df.astype(astype)
     # TODO: positive_class : null
->>>>>>> 1e97be48
 
 model_selector: null
 
@@ -102,12 +72,11 @@
 estimator: null
 
 fit:
-<<<<<<< HEAD
-  # return_* keywords determined by save_* parameters in outputs section so no
-  # need to manually set them here
-  scoring:
-  - accuracy
-  # - neg_log_loss
+    # return_* keywords determined by save_* parameters in outputs section so no
+    # need to manually set them here
+    scoring: null
+    # - accuracy
+    # - neg_log_loss
 
 visualization:
   image_ext: .png
@@ -122,12 +91,6 @@
       fp_count : null
   # TODO: Add other sklearn supported visualizations: confusion matrix, learning
   # curve, etc.
-=======
-    # return_* keywords determined by save_* parameters in outputs section so no
-    # need to manually set them here
-    scoring: null
-    # - accuracy
-    # - neg_log_loss
 
 logging:
     # kwargs for logging.basicConfig()
@@ -142,5 +105,4 @@
     #   disable_existing_loggers: False
     #   loggers:
     #     skutils.prediction:
-    #       level : 'DEBUG'
->>>>>>> 1e97be48
+    #       level : 'DEBUG'