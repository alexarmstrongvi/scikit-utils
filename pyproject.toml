[project]
name            = 'scikit-utils'
description     = 'Utilities for scikit-learn'
dynamic         = ["version"]
readme          = "README.md"
requires-python = ">=3.10"
dependencies = [
<<<<<<< HEAD
    "matplotlib   >= 3.9.2",
    "numpy        >= 2.1.3",
    "pandas       >= 2.2.3",
    "pyarrow      >= 18.1.0",
    "pyyaml       >= 6.0.2",
    "scikit-learn >= 1.5.2",
    "seaborn      >= 0.13.2",
    "shapely      >= 2.0.6",
=======
    "matplotlib",
    "numpy",
    "pandas",
    "scikit-learn",
    "seaborn",
    "shapely",  # Used in roc.py
    "pyarrow",
    "pyyaml",
    "tensorboard",
    "tensorboardX",
>>>>>>> 98e53ac5
]

[dependency-groups]
dev = [
    "coverage   >= 7.6.8",
    "ipdb       >= 0.13.13",
    "ipykernel  >= 6.29.5",
    "pytest     >= 8.3.3",
    "pytest-cov >= 6.0.0",
]

[project.scripts]
skutils = "skutils.bin.run_skutils:main"

[build-system]
requires      = ["setuptools"]
build-backend = "setuptools.build_meta"

################################################################################
# Tools
################################################################################
[tool.setuptools.dynamic]
version = {attr = "skutils.__version__"}

[tool.pytest.ini_options]
addopts = "--doctest-modules --ignore bin"
filterwarnings = [
    'ignore:datetime.datetime.utcfromtimestamp:DeprecationWarning:dateutil'
]

[tool.isort]
import_heading_stdlib      = "Standard library"
import_heading_thirdparty  = "3rd party"
import_heading_firstparty  = "1st party"
import_heading_localfolder = "Local"
force_sort_within_sections = true
multi_line_output          = 3 # Vertical Hanging Indent

[tool.pylint.main]
recursive = true
[tool.pylint.basic]
good-names=["i", "j", "k", "ex", "Run", "_", "X"]
[tool.pylint."MESSAGES CONTROL"]
ignore = [".venv", ".tox", "docs", "build"]
disable = [
    "missing-module-docstring",
    "missing-class-docstring",
    "missing-function-docstring",
    "fixme",
]
[tool.pylint.design]
max-args = 10<|MERGE_RESOLUTION|>--- conflicted
+++ resolved
@@ -5,7 +5,6 @@
 readme          = "README.md"
 requires-python = ">=3.10"
 dependencies = [
-<<<<<<< HEAD
     "matplotlib   >= 3.9.2",
     "numpy        >= 2.1.3",
     "pandas       >= 2.2.3",
@@ -14,19 +13,14 @@
     "scikit-learn >= 1.5.2",
     "seaborn      >= 0.13.2",
     "shapely      >= 2.0.6",
-=======
-    "matplotlib",
-    "numpy",
-    "pandas",
-    "scikit-learn",
-    "seaborn",
-    "shapely",  # Used in roc.py
-    "pyarrow",
-    "pyyaml",
-    "tensorboard",
-    "tensorboardX",
->>>>>>> 98e53ac5
+    "tensorboard  >= 2.18.0",
+    "tensorboardx >= 2.6.2.2",
 ]
+
+# TODO: Start a dependency group for extra visualization tools that aren't
+# necessary to simply fit a model and evaluate it's performance.
+# [project.optional-dependencies]
+# vis = []
 
 [dependency-groups]
 dev = [
@@ -39,6 +33,7 @@
 
 [project.scripts]
 skutils = "skutils.bin.run_skutils:main"
+
 
 [build-system]
 requires      = ["setuptools"]
