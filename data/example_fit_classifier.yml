outputs:
    pandas_format: csv
    toggles:
        save_final_config        : true
<<<<<<< HEAD
        save_git_diff            : false
        save_test_scores         : false
        save_train_scores        : false
        save_estimators          : false
        save_test_predictions    : true
        save_train_predictions   : false
        save_indices             : false
        save_feature_importances : false
        save_confusion_matrix_plot : false
        save_roc_curve_plot : true

simplify_prediction_cols: true

train_test_iterator:
    # Option 1)
    # train_test_split
    # Option 2) sklearn CrossValidator on all data
    KFold
    # RepeatedKFold:
    #     n_splits: 3
    #     n_repeats: 2
    # Option 3) KFold on train set + evaluation
    # Option 4) Custom
    # name: skutils.train_test_iterators.AblationSplit
    # kfold_cv:
    #   name:

    # TODO: Option X) GridSearchCV on train set + evaluation of best model on test set
=======
        save_test_scores         : true
        save_estimators          : true
        save_test_predictions    : true
        save_indices             : true
        save_feature_importances : true
        # Visualization
        save_confusion_matrix_plot : true
        save_roc_curve_plot        : true

train_test_iterator:
    StratifiedKFold:
        n_splits: 4
        shuffle: True
>>>>>>> 98e53ac5

estimator:
    make_pipeline:
        steps:
            - StandardScaler
            - [ExtraTreesClassifier, {
                n_estimators: 10
            }]

fit:
    scoring:
        - accuracy
        - f1
        - roc_auc
    n_jobs: 2
    verbose: 3

logging:
    level: DEBUG<|MERGE_RESOLUTION|>--- conflicted
+++ resolved
@@ -2,7 +2,6 @@
     pandas_format: csv
     toggles:
         save_final_config        : true
-<<<<<<< HEAD
         save_git_diff            : false
         save_test_scores         : false
         save_train_scores        : false
@@ -31,21 +30,6 @@
     #   name:
 
     # TODO: Option X) GridSearchCV on train set + evaluation of best model on test set
-=======
-        save_test_scores         : true
-        save_estimators          : true
-        save_test_predictions    : true
-        save_indices             : true
-        save_feature_importances : true
-        # Visualization
-        save_confusion_matrix_plot : true
-        save_roc_curve_plot        : true
-
-train_test_iterator:
-    StratifiedKFold:
-        n_splits: 4
-        shuffle: True
->>>>>>> 98e53ac5
 
 estimator:
     make_pipeline:
